module github.com/housepower/clickhouse_sinker

go 1.20

require (
	github.com/ClickHouse/clickhouse-go/v2 v2.15.0
	github.com/RoaringBitmap/roaring v1.3.0
	github.com/YenchangChan/franz-go/pkg/sasl/kerberos v0.0.0-20231127011105-840a25342a2e
	github.com/avast/retry-go/v4 v4.5.0
	github.com/bytedance/sonic v1.10.0-rc3
	github.com/cespare/xxhash/v2 v2.2.0
	github.com/google/gops v0.3.27
	github.com/google/uuid v1.4.0
	github.com/hjson/hjson-go/v4 v4.3.0
	github.com/jcmturner/gokrb5/v8 v8.4.4
	github.com/jinzhu/copier v0.3.5
	github.com/matoous/go-nanoid/v2 v2.0.0
	github.com/nacos-group/nacos-sdk-go v1.1.4
	github.com/prometheus/client_golang v1.16.0
	github.com/prometheus/common v0.44.0
	github.com/shopspring/decimal v1.3.1
	github.com/stretchr/testify v1.8.4
	github.com/thanos-io/thanos v0.31.0
	github.com/tidwall/gjson v1.16.0
	github.com/troian/healthcheck v0.1.4-0.20200127040058-c373fb6a0dc1
	github.com/twmb/franz-go v1.14.3
	github.com/twmb/franz-go/pkg/kadm v1.9.0
	github.com/twmb/franz-go/plugin/kzap v1.1.2
	github.com/valyala/fastjson v1.6.4
	go.uber.org/zap v1.25.0
	golang.org/x/exp v0.0.0-20230810033253-352e893a4cad
	golang.org/x/time v0.3.0
	gopkg.in/natefinch/lumberjack.v2 v2.2.1
)

require (
	github.com/ClickHouse/ch-go v0.58.2 // indirect
	github.com/aliyun/alibaba-cloud-sdk-go v1.62.510 // indirect
	github.com/andybalholm/brotli v1.0.6 // indirect
	github.com/beorn7/perks v1.0.1 // indirect
	github.com/bits-and-blooms/bitset v1.8.0 // indirect
	github.com/buger/jsonparser v1.1.1 // indirect
	github.com/chenzhuoyu/base64x v0.0.0-20230717121745-296ad89f973d // indirect
	github.com/chenzhuoyu/iasm v0.9.0 // indirect
	github.com/davecgh/go-spew v1.1.1 // indirect
	github.com/go-errors/errors v1.4.2 // indirect
	github.com/go-faster/city v1.0.1 // indirect
	github.com/go-faster/errors v0.7.0 // indirect
	github.com/golang/protobuf v1.5.3 // indirect
	github.com/hashicorp/go-uuid v1.0.3 // indirect
	github.com/jcmturner/aescts/v2 v2.0.0 // indirect
	github.com/jcmturner/dnsutils/v2 v2.0.0 // indirect
	github.com/jcmturner/gofork v1.7.6 // indirect
	github.com/jcmturner/rpc/v2 v2.0.3 // indirect
	github.com/jmespath/go-jmespath v0.4.0 // indirect
	github.com/json-iterator/go v1.1.12 // indirect
	github.com/klauspost/compress v1.17.2 // indirect
	github.com/klauspost/cpuid/v2 v2.2.5 // indirect
	github.com/matttproud/golang_protobuf_extensions v1.0.4 // indirect
	github.com/modern-go/concurrent v0.0.0-20180306012644-bacd9c7ef1dd // indirect
	github.com/modern-go/reflect2 v1.0.2 // indirect
	github.com/mschoch/smat v0.2.0 // indirect
	github.com/opentracing/opentracing-go v1.2.1-0.20220228012449-10b1cf09e00b // indirect
	github.com/paulmach/orb v0.10.0 // indirect
	github.com/pierrec/lz4/v4 v4.1.18 // indirect
	github.com/pkg/errors v0.9.1 // indirect
	github.com/pmezard/go-difflib v1.0.1-0.20181226105442-5d4384ee4fb2 // indirect
	github.com/prometheus/client_model v0.4.0 // indirect
	github.com/prometheus/procfs v0.11.1 // indirect
	github.com/segmentio/asm v1.2.0 // indirect
	github.com/streadway/amqp v1.1.0 // indirect
	github.com/tidwall/match v1.1.1 // indirect
	github.com/tidwall/pretty v1.2.1 // indirect
	github.com/twitchyliquid64/golang-asm v0.15.1 // indirect
	github.com/twmb/franz-go/pkg/kmsg v1.6.1 // indirect
	go.opentelemetry.io/otel v1.19.0 // indirect
	go.opentelemetry.io/otel/trace v1.19.0 // indirect
	go.uber.org/multierr v1.11.0 // indirect
<<<<<<< HEAD
	golang.org/x/arch v0.3.0 // indirect
	golang.org/x/crypto v0.14.0 // indirect
	golang.org/x/net v0.17.0 // indirect
	golang.org/x/sync v0.1.0 // indirect
	golang.org/x/sys v0.13.0 // indirect
	google.golang.org/protobuf v1.30.0 // indirect
=======
	golang.org/x/arch v0.4.0 // indirect
	golang.org/x/crypto v0.14.0 // indirect
	golang.org/x/net v0.17.0 // indirect
	golang.org/x/sync v0.3.0 // indirect
	golang.org/x/sys v0.14.0 // indirect
	google.golang.org/protobuf v1.31.0 // indirect
>>>>>>> 07f3646e
	gopkg.in/ini.v1 v1.67.0 // indirect
	gopkg.in/yaml.v3 v3.0.1 // indirect
)<|MERGE_RESOLUTION|>--- conflicted
+++ resolved
@@ -76,21 +76,12 @@
 	go.opentelemetry.io/otel v1.19.0 // indirect
 	go.opentelemetry.io/otel/trace v1.19.0 // indirect
 	go.uber.org/multierr v1.11.0 // indirect
-<<<<<<< HEAD
-	golang.org/x/arch v0.3.0 // indirect
-	golang.org/x/crypto v0.14.0 // indirect
-	golang.org/x/net v0.17.0 // indirect
-	golang.org/x/sync v0.1.0 // indirect
-	golang.org/x/sys v0.13.0 // indirect
-	google.golang.org/protobuf v1.30.0 // indirect
-=======
 	golang.org/x/arch v0.4.0 // indirect
 	golang.org/x/crypto v0.14.0 // indirect
 	golang.org/x/net v0.17.0 // indirect
 	golang.org/x/sync v0.3.0 // indirect
 	golang.org/x/sys v0.14.0 // indirect
 	google.golang.org/protobuf v1.31.0 // indirect
->>>>>>> 07f3646e
 	gopkg.in/ini.v1 v1.67.0 // indirect
 	gopkg.in/yaml.v3 v3.0.1 // indirect
 )